--- conflicted
+++ resolved
@@ -63,12 +63,8 @@
         this.wheelBaseLength = wheelBaseLength;
         this.wheelBaseDiagonal = TrcUtil.magnitude(wheelBaseWidth, wheelBaseLength);
 
-<<<<<<< HEAD
         setPositionScales(1.0, 1.0);
-        // TODO: do zero calibration on all four wheels.
-=======
         zeroCalibrateSteering();
->>>>>>> 482773f2
     }   //TrcSwerveDriveBase
 
     /**
@@ -122,10 +118,6 @@
     @Override
     public void setPositionScales(double xScale, double yScale)
     {
-<<<<<<< HEAD
-
-=======
->>>>>>> 482773f2
         // encDist / perimeter = rotPos / 360.0
         // encDist * 360.0 / perimeter = rotPos
         // Therefore, rotScale = 360.0 / perimeter
@@ -133,11 +125,7 @@
         double rotScale = 360.0 / perimeter;
 
         super.setPositionScales(xScale, yScale, rotScale);
-<<<<<<< HEAD
-    }
-=======
     }   //setPositionScales
->>>>>>> 482773f2
 
     /**
      * This method sets the steering angle of all four wheels.
