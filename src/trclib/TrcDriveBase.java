/*
 * Copyright (c) 2018 Titan Robotics Club (http://www.titanrobotics.com)
 *
 * Permission is hereby granted, free of charge, to any person obtaining a copy
 * of this software and associated documentation files (the "Software"), to deal
 * in the Software without restriction, including without limitation the rights
 * to use, copy, modify, merge, publish, distribute, sublicense, and/or sell
 * copies of the Software, and to permit persons to whom the Software is
 * furnished to do so, subject to the following conditions:
 *
 * The above copyright notice and this permission notice shall be included in all
 * copies or substantial portions of the Software.
 *
 * THE SOFTWARE IS PROVIDED "AS IS", WITHOUT WARRANTY OF ANY KIND, EXPRESS OR
 * IMPLIED, INCLUDING BUT NOT LIMITED TO THE WARRANTIES OF MERCHANTABILITY,
 * FITNESS FOR A PARTICULAR PURPOSE AND NONINFRINGEMENT. IN NO EVENT SHALL THE
 * AUTHORS OR COPYRIGHT HOLDERS BE LIABLE FOR ANY CLAIM, DAMAGES OR OTHER
 * LIABILITY, WHETHER IN AN ACTION OF CONTRACT, TORT OR OTHERWISE, ARISING FROM,
 * OUT OF OR IN CONNECTION WITH THE SOFTWARE OR THE USE OR OTHER DEALINGS IN THE
 * SOFTWARE.
 */

package trclib;

import trclib.TrcTaskMgr.TaskType;

/**
 * This class implements a platform independent drive base. It is intended to be extended by subclasses that
 * implements different drive base configurations (e.g. SimpleDriveBase, MecanumDriveBase and SwerveDriveBase).
 * The subclasses must provide the tankDrive and holonomicDrive methods. If the subclass cannot support a certain
 * driving strategy (e.g. holonomicDrive), it should throw an UnsupportedOperationException.
 */
public abstract class TrcDriveBase
{
    private static final String moduleName = "TrcDriveBase";
    protected static final boolean debugEnabled = false;
    private static final boolean tracingEnabled = false;
    private static final boolean useGlobalTracer = false;
    private static final TrcDbgTrace.TraceLevel traceLevel = TrcDbgTrace.TraceLevel.API;
    private static final TrcDbgTrace.MsgLevel msgLevel = TrcDbgTrace.MsgLevel.INFO;
    protected TrcDbgTrace dbgTrace = null;

    /**
     * This method is called periodically to monitor the encoders to update the odometry data.
     */
    protected abstract void updateOdometry();

    /**
     * This method implements tank drive where leftPower controls the left motors and right power controls the right
     * motors.
     *
     * @param leftPower specifies left power value.
     * @param rightPower specifies right power value.
     * @param inverted specifies true to invert control (i.e. robot front becomes robot back).
     */
    public abstract void tankDrive(double leftPower, double rightPower, boolean inverted);

    /**
     * This interface is provided by the caller to translate the motor power to actual motor power according to
     * the motor curve. This is useful to linearize the motor performance. This is very useful for many reasons.
     * It could allow the drive base to drive straight by translating wheel power to actual torque. It could also
     * allow us to implement our own ramp rate to limit acceleration and deceleration.
     */
    public interface MotorPowerMapper
    {
        /**
         * This method is called to translate the desired motor power to the actual motor power taking into
         * consideration of the motor torque curve with the current motor speed.
         *
         * @param power specifies the desired motor power.
         * @param speed specifies the current motor speed in the unit of encoder counts per second.
         * @return resulting motor power.
         */
        double translateMotorPower(double power, double speed);
    }   //interface MotorPowerMapper

    private static double DEF_SENSITIVITY = 0.5;
    private static double DEF_MAX_OUTPUT = 1.0;

    private final TrcMotorController[] motors;
    private final TrcGyro gyro;
    private double xScale, yScale, rotScale;
    private double xRawPos, yRawPos, rotRawPos;
    private double xRawSpeed, yRawSpeed;
    private double gyroHeading, gyroTurnRate;
    private double[] stallStartTimes;
    private double[] prevPositions;
    protected MotorPowerMapper motorPowerMapper = this::defaultMotorPowerMapper;
    private double sensitivity = DEF_SENSITIVITY;
    private double maxOutput = DEF_MAX_OUTPUT;
    private double gyroMaxRotationRate = 0.0;
    private double gyroAssistKp = 1.0;
    private boolean gyroAssistEnabled = false;

    /**
     * Constructor: Create an instance of the object.
     *
     * @param motors specifies the array of motors in the drive base.
     * @param gyro specifies the gyro. If none, it can be set to null.
     */
    public TrcDriveBase(TrcMotorController[] motors, TrcGyro gyro)
    {
        if (debugEnabled)
        {
            dbgTrace = useGlobalTracer?
                TrcDbgTrace.getGlobalTracer():
                    new TrcDbgTrace(moduleName, tracingEnabled, traceLevel, msgLevel);
        }

        this.motors = motors;
        this.gyro = gyro;

        xScale = yScale = rotScale = 1.0;
        resetOdometry(true, true);
        stallStartTimes = new double[motors.length];
        prevPositions = new double[motors.length];
        resetStallTimer();

        TrcTaskMgr taskMgr = TrcTaskMgr.getInstance();
        TrcTaskMgr.TaskObject driveBaseTaskObj = taskMgr.createTask(moduleName + ".driveBaseTask", this::driveBaseTask);
        driveBaseTaskObj.registerTask(TrcTaskMgr.TaskType.STOP_TASK);
        driveBaseTaskObj.registerTask(TrcTaskMgr.TaskType.PRECONTINUOUS_TASK);
    }   //TrcDriveBase

    /**
     * Constructor: Create an instance of the object.
     *
     * @param motors specifies the array of motors in the drive base.
     */
    public TrcDriveBase(TrcMotorController... motors)
    {
        this(motors, null);
    }   //TrcDriveBase

    /**
     * This method provides the default motor power mapping which is returning the same power unchanged.
     *
     * @param power specifies the motor power.
     * @param speed specifies the motor speed (not used).
     * @return the same motor power.
     */
    private double defaultMotorPowerMapper(double power, double speed)
    {
        return power;
    }   //defaultMotorPowerMapper

    /**
     * This method sets the position scales. The raw position from the encoder is in encoder counts. By setting the
     * scale factor, one could make getPosition to return unit in inches, for example.
     *
     * @param xScale specifies the X position scale.
     * @param yScale specifies the Y position scale.
     * @param rotScale specifies the rotation scale.
     */
    public void setPositionScales(double xScale, double yScale, double rotScale)
    {
        final String funcName = "setPositionScales";

        if (debugEnabled)
        {
            dbgTrace.traceEnter(funcName, TrcDbgTrace.TraceLevel.API,
                "xScale=%f,yScale=%f,rotScale=%f", xScale, yScale, rotScale);
            dbgTrace.traceExit(funcName, TrcDbgTrace.TraceLevel.API);
        }

        this.xScale = xScale;
        this.yScale = yScale;
        this.rotScale = rotScale;
    }   //setPositionScales

    /**
     * This method sets the position scales. The raw position from the encoder is in encoder counts. By setting the
     * scale factor, one could make getPosition to return unit in inches, for example.
     *
     * @param xScale specifies the X position scale.
     * @param yScale specifies the Y position scale.
     */
    public void setPositionScales(double xScale, double yScale)
    {
        setPositionScales(xScale, yScale, 1.0);
    }   //setPositionScales

    /**
     * This method sets the position scales. The raw position from the encoder is in encoder counts. By setting the
     * scale factor, one could make getPosition to return unit in inches, for example.
     *
     * @param yScale specifies the Y position scale.
     */
    public void setPositionScales(double yScale)
    {
        setPositionScales(1.0, yScale, 1.0);
<<<<<<< HEAD
    }
=======
    }   //setPositionScales
>>>>>>> 482773f2

    /**
     * This method returns the raw X position in raw sensor unit.
     *
     * @return raw X position.
     */
    public double getRawXPosition()
    {
        final String funcName = "getRawXPosition";

        if (debugEnabled)
        {
            dbgTrace.traceEnter(funcName, TrcDbgTrace.TraceLevel.API);
            dbgTrace.traceExit(funcName, TrcDbgTrace.TraceLevel.API, "=%f", xRawPos);
        }

        return xRawPos;
    }   //getRawXPosition

    /**
     * This method returns the raw Y position in raw sensor unit.
     *
     * @return raw Y position.
     */
    public double getRawYPosition()
    {
        final String funcName = "getRawYPosition";

        if (debugEnabled)
        {
            dbgTrace.traceEnter(funcName, TrcDbgTrace.TraceLevel.API);
            dbgTrace.traceExit(funcName, TrcDbgTrace.TraceLevel.API, "=%f", yRawPos);
        }

        return yRawPos;
    }   //getRawYPosition

    /**
     * This method returns the raw rotation position in raw sensor unit.
     *
     * @return raw rotation position.
     */
    public double getRawRotationPosition()
    {
        final String funcName = "getRawRotationPosition";

        if (debugEnabled)
        {
            dbgTrace.traceEnter(funcName, TrcDbgTrace.TraceLevel.API);
            dbgTrace.traceExit(funcName, TrcDbgTrace.TraceLevel.API, "=%f", rotRawPos);
        }

        return rotRawPos;
    }   //getRawRotationPosition

    /**
     * This method returns the X position in scaled unit.
     *
     * @return X position.
     */
    public double getXPosition()
    {
        final String funcName = "getXPosition";
        double pos = xRawPos*xScale;

        if (debugEnabled)
        {
            dbgTrace.traceEnter(funcName, TrcDbgTrace.TraceLevel.API);
            dbgTrace.traceExit(funcName, TrcDbgTrace.TraceLevel.API, "=%f", pos);
        }

        return pos;
    }   //getXPosition

    /**
     * This method returns the Y position in scaled unit.
     *
     * @return Y position.
     */
    public double getYPosition()
    {
        final String funcName = "getYPosition";
        double pos = yRawPos*yScale;

        if (debugEnabled)
        {
            dbgTrace.traceEnter(funcName, TrcDbgTrace.TraceLevel.API);
            dbgTrace.traceExit(funcName, TrcDbgTrace.TraceLevel.API, "=%f", pos);
        }

        return pos;
    }   //getYPosition

    /**
     * This method returns the rotation position in scaled unit.
     *
     * @return rotation position.
     */
    public double getRotationPosition()
    {
        final String funcName = "getRotationPosition";
        double pos = rotRawPos*rotScale;

        if (debugEnabled)
        {
            dbgTrace.traceEnter(funcName, TrcDbgTrace.TraceLevel.API);
            dbgTrace.traceExit(funcName, TrcDbgTrace.TraceLevel.API, "=%f", pos);
        }

        return pos;
    }   //getRotationPosition

    /**
     * This method returns the heading of the drive base in degrees. If there is a gyro, the gyro heading is returned,
     * otherwise it returns the rotation position by using the encoders.
     *
     * @return drive base heading
     */
    public double getHeading()
    {
        final String funcName = "getHeading";

        if (debugEnabled)
        {
            dbgTrace.traceEnter(funcName, TrcDbgTrace.TraceLevel.API);
            dbgTrace.traceExit(funcName, TrcDbgTrace.TraceLevel.API, "=%f", gyroHeading);
        }

        return gyro != null? gyroHeading: rotRawPos*rotScale;
    }   //getHeading

    /**
     * This method returns the drive base speed in the X direction.
     *
     * @return X speed.
     */
    public double getXSpeed()
    {
        final String funcName = "getXSpeed";
        double speed = xRawSpeed*xScale;

        if (debugEnabled)
        {
            dbgTrace.traceEnter(funcName, TrcDbgTrace.TraceLevel.API);
            dbgTrace.traceExit(funcName, TrcDbgTrace.TraceLevel.API, "=%f", speed);
        }

        return speed;
    }   //getXSpeed

    /**
     * This method returns the drive base speed in the Y direction.
     *
     * @return Y speed.
     */
    public double getYSpeed()
    {
        final String funcName = "getYSpeed";
        double speed = yRawSpeed*yScale;

        if (debugEnabled)
        {
            dbgTrace.traceEnter(funcName, TrcDbgTrace.TraceLevel.API);
            dbgTrace.traceExit(funcName, TrcDbgTrace.TraceLevel.API, "=%f", speed);
        }

        return speed;
    }   //getYSpeed

    /**
     * This method returns the gyro turn rate.
     *
     * @return gyro turn rate.
     */
    public double getGyroTurnRate()
    {
        final String funcName = "getGyroTurnRate";

        if (debugEnabled)
        {
            dbgTrace.traceEnter(funcName, TrcDbgTrace.TraceLevel.API);
            dbgTrace.traceExit(funcName, TrcDbgTrace.TraceLevel.API, "=%f", gyroTurnRate);
        }

        return gyroTurnRate;
    }   //getGyroTurnRate

    /**
     * This method resets the drive base odometry. This includes the motor encoders, drive base position, speed and
     * gyro heading.
     *
     * @param hardware specifies true for resetting hardware position, false for resetting software position.
     * @param resetGyro specifies true to also reset the gyro heading, false otherwise.
     */
    public void resetOdometry(boolean hardware, boolean resetGyro)
    {
        final String funcName = "resetOdometry";

        if (debugEnabled)
        {
            dbgTrace.traceEnter(funcName, TrcDbgTrace.TraceLevel.API);
        }

        for (TrcMotorController motor: motors)
        {
            motor.resetPosition(hardware);
        }

        if (gyro != null && resetGyro)
        {
            gyro.resetZIntegrator();
            gyroHeading = gyroTurnRate = 0.0;
        }

        xRawPos = yRawPos = rotRawPos = 0.0;
        xRawSpeed = yRawSpeed = 0.0;

        if (debugEnabled)
        {
            dbgTrace.traceExit(funcName, TrcDbgTrace.TraceLevel.API);
        }
    }   //resetOdometry

    /**
     * This method resets the drive base position odometry. This includes the motor encoders, the gyro heading and
     * all the cached values.
     *
     * @param hardware specifies true for resetting hardware position, false for resetting software position.
     */
    public void resetOdometry(boolean hardware)
    {
        resetOdometry(hardware, true);
    }   //resetOdometry

    /**
     * This method resets the drive base position odometry. This includes the motor encoders, the gyro heading and
     * all the cached values.
     */
    public void resetOdometry()
    {
        resetOdometry(false, true);
    }   //resetOdometry

    /**
     * This method is called by the subclass to update the drive base X odometry values.
     *
     * @param pos specifies the drive base X position.
     * @param speed specifies the drive base X speed.
     */
    protected void updateXOdometry(double pos, double speed)
    {
        final String funcName = "updateXOdometry";

        if (debugEnabled)
        {
            dbgTrace.traceEnter(funcName, TrcDbgTrace.TraceLevel.FUNC, "pos=%f,speed=%f", pos, speed);
            dbgTrace.traceExit(funcName, TrcDbgTrace.TraceLevel.FUNC);
        }

        this.xRawPos = pos;
        this.xRawSpeed = speed;
    }   //updateXOdometry

    /**
     * This method is called by the subclass to update the drive base Y odometry values.
     *
     * @param pos specifies the drive base Y position.
     * @param speed specifies the drive base Y speed.
     */
    protected void updateYOdometry(double pos, double speed)
    {
        final String funcName = "updateYOdometry";

        if (debugEnabled)
        {
            dbgTrace.traceEnter(funcName, TrcDbgTrace.TraceLevel.FUNC, "pos=%f,speed=%f", pos, speed);
            dbgTrace.traceExit(funcName, TrcDbgTrace.TraceLevel.FUNC);
        }

        this.yRawPos = pos;
        this.yRawSpeed = speed;
    }   //updateYOdometry

    /**
     * This method is called by the subclass to update the drive base rotation odometry values.
     *
     * @param pos specifies the drive base rotation position.
     */
    protected void updateRotationOdometry(double pos)
    {
        final String funcName = "updateRotationOdometry";

        if (debugEnabled)
        {
            dbgTrace.traceEnter(funcName, TrcDbgTrace.TraceLevel.FUNC, "pos=%f", pos);
            dbgTrace.traceExit(funcName, TrcDbgTrace.TraceLevel.FUNC);
        }

        this.rotRawPos = pos;
    }   //updateRotationOdometry

    /**
     * This method sets a motor power mapper. If null, it unsets the previously set mapper.
     *
     * @param motorPowerMapper specifies the motor power mapper. If null, clears the mapper.
     */
    public void setMotorPowerMapper(MotorPowerMapper motorPowerMapper)
    {
        this.motorPowerMapper = motorPowerMapper == null? this::defaultMotorPowerMapper: motorPowerMapper;
    }   //setMotorPowerMapper

    /**
     * This method sets the sensitivity for the drive() method.
     *
     * @param sensitivity specifies the sensitivity value.
     */
    public void setSensitivity(double sensitivity)
    {
        final String funcName = "setSensitivity";

        if (debugEnabled)
        {
            dbgTrace.traceEnter(funcName, TrcDbgTrace.TraceLevel.API, "sensitivity=%f", sensitivity);
            dbgTrace.traceExit(funcName, TrcDbgTrace.TraceLevel.API);
        }

        this.sensitivity = sensitivity;
    }   //setSensitivity

    /**
     * This method sets the maximum output value of the motor.
     *
     * @param maxOutput specifies the maximum output value.
     */
    public void setMaxOutput(double maxOutput)
    {
        final String funcName = "setMaxOutput";

        if (debugEnabled)
        {
            dbgTrace.traceEnter(funcName, TrcDbgTrace.TraceLevel.API, "maxOutput=%f", maxOutput);
            dbgTrace.traceExit(funcName, TrcDbgTrace.TraceLevel.API);
        }

        this.maxOutput = maxOutput;
    }   //setMaxOutput

    /**
     * This method clips the motor output to the range of -maxOutput to maxOutput.
     *
     * @param output specifies the motor output.
     * @return clipped motor output.
     */
    protected double clipMotorOutput(double output)
    {
        final String funcName = "clipMotorOutput";
        double motorOutput = TrcUtil.clipRange(output, -maxOutput, maxOutput);

        if (debugEnabled)
        {
            dbgTrace.traceEnter(funcName, TrcDbgTrace.TraceLevel.API, "output=%f", output);
            dbgTrace.traceExit(funcName, TrcDbgTrace.TraceLevel.API, "=%f", motorOutput);
        }

        return motorOutput;
    }   //clipMotorOutput

    /**
     * This method enables gyro assist drive.
     *
     * @param gyroMaxRotationRate specifies the maximum rotation rate of the robot base reported by the gyro.
     * @param gyroAssistKp specifies the gyro assist proportional constant.
     */
    public void enableGyroAssist(double gyroMaxRotationRate, double gyroAssistKp)
    {
        final String funcName = "enableGyroAssist";

        if (debugEnabled)
        {
            dbgTrace.traceEnter(
                funcName, TrcDbgTrace.TraceLevel.API, "gyroMaxRate=%f,gyroAssistKp=%f",
                gyroMaxRotationRate, gyroAssistKp);
            dbgTrace.traceExit(funcName, TrcDbgTrace.TraceLevel.API);
        }

        this.gyroMaxRotationRate = gyroMaxRotationRate;
        this.gyroAssistKp = gyroAssistKp;
        this.gyroAssistEnabled = true;
    }   //enableGyroAssist

    /**
     * This method enables/disables gyro assist drive.
     */
    public void disableGyroAssist()
    {
        final String funcName = "enableGyroAssist";

        if (debugEnabled)
        {
            dbgTrace.traceEnter(funcName, TrcDbgTrace.TraceLevel.API);
            dbgTrace.traceExit(funcName, TrcDbgTrace.TraceLevel.API);
        }

        this.gyroMaxRotationRate = 0.0;
        this.gyroAssistKp = 1.0;
        this.gyroAssistEnabled = false;
    }   //disableGyroAssist

    /**
     * This method checks if Gyro Assist is enabled.
     * @return true if Gyro Assist is enabled, false otherwise.
     */
    public boolean isGyroAssistEnabled()
    {
        return gyroAssistEnabled;
    }   //isGyroAssistEnabled

    /**
     * This method calculates and returns the gyro assist power.
     *
     * @param rotation specifies the rotation power.
     * @return gyro assist power.
     */
    public double getGyroAssistPower(double rotation)
    {
        double error = rotation - gyro.getZRotationRate().value/gyroMaxRotationRate;
        return gyroAssistEnabled? TrcUtil.clipRange(gyroAssistKp*error): 0.0;
    }   //getGyroAssistPower

    /**
     * This method checks if it supports holonomic drive.
     *
     * @return true if this drive base supports holonomic drive, false otherwise.
     */
    public boolean supportsHolonomicDrive()
    {
        return false;
    }   //supportsHolonomicDrive

    /**
     * This method returns the number of motors in the drive train.
     *
     * @return number of motors.
     */
    public int getNumMotors()
    {
        final String funcName = "getNumMotors";

        if (debugEnabled)
        {
            dbgTrace.traceEnter(funcName, TrcDbgTrace.TraceLevel.API);
            dbgTrace.traceExit(funcName, TrcDbgTrace.TraceLevel.API, "=%d", motors.length);
        }

        return motors.length;
    }   //getNumMotors

    /**
     * This method inverts direction of a given motor in the drive train.
     *
     * @param index specifies the index in the motors array.
     * @param inverted specifies true if inverting motor direction.
     */
    protected void setInvertedMotor(int index, boolean inverted)
    {
        final String funcName = "setInvertedMotor";

        if (debugEnabled)
        {
            dbgTrace.traceEnter(funcName, TrcDbgTrace.TraceLevel.API, "index=%d,inverted=%s", index, inverted);
            dbgTrace.traceExit(funcName, TrcDbgTrace.TraceLevel.API);
        }

        motors[index].setInverted(inverted);
    }   //setInvertedMotor

    /**
     * This method checks if the specified motor has stalled.
     *
     * @param index specifies the motor index.
     * @param stallTime specifies the stall time in seconds to be considered stalled.
     * @return true if the motor is stalled, false otherwise.
     */
    protected boolean isMotorStalled(int index, double stallTime)
    {
        final String funcName = "isMotorStalled";
        double currTime = TrcUtil.getCurrentTime();
        boolean stalled = currTime - stallStartTimes[index] > stallTime;

        if (debugEnabled)
        {
            dbgTrace.traceEnter(funcName, TrcDbgTrace.TraceLevel.API, "index=%d,stallTime=%.3f", index, stallTime);
            dbgTrace.traceExit(funcName, TrcDbgTrace.TraceLevel.API, "=%s", stalled);
        }

        return stalled;
    }   //isMotorStalled

    /**
     * This method resets the all stall timers.
     */
    public void resetStallTimer()
    {
        final String funcName = "resetStallTimer";

        if (debugEnabled)
        {
            dbgTrace.traceEnter(funcName, TrcDbgTrace.TraceLevel.API);
            dbgTrace.traceExit(funcName, TrcDbgTrace.TraceLevel.API);
        }

        double currTime = TrcUtil.getCurrentTime();
        for (int i = 0; i < stallStartTimes.length; i++)
        {
            stallStartTimes[i] = currTime;
        }
    }   //resetStallTimer

    /**
     * This method checks if all motors on the drive base have been stalled for at least the specified stallTime.
     *
     * @param stallTime specifies the stall time in seconds.
     * @return true if the drive base is stalled, false otherwise.
     */
    public boolean isStalled(double stallTime)
    {
        final String funcName = "isStalled";
        boolean stalled = true;

        if (debugEnabled)
        {
            dbgTrace.traceEnter(funcName, TrcDbgTrace.TraceLevel.API, "stallTime=%.3f", stallTime);
        }

        for (int i = 0; i < stallStartTimes.length; i++)
        {
            if (!isMotorStalled(i, stallTime))
            {
                stalled = false;
                break;
            }
        }

        if (debugEnabled)
        {
            dbgTrace.traceExit(funcName, TrcDbgTrace.TraceLevel.API, "=%s", stalled);
        }

        return stalled;
    }   //isStalled

    /**
     * This method enables/disables brake mode of the drive base.
     *
     * @param enabled specifies true to enable brake mode, false to disable it.
     */
    public void setBrakeMode(boolean enabled)
    {
        final String funcName = "setBrakeMode";

        if (debugEnabled)
        {
            dbgTrace.traceEnter(funcName, TrcDbgTrace.TraceLevel.API, "enabled=%s", Boolean.toString(enabled));
            dbgTrace.traceExit(funcName, TrcDbgTrace.TraceLevel.API);
        }

        for (TrcMotorController motor: motors)
        {
            motor.setBrakeModeEnabled(enabled);
        }
    }   //setBrakeMode

    /**
     * This methods stops the drive base.
     */
    public void stop()
    {
        final String funcName = "stop";

        if (debugEnabled)
        {
            dbgTrace.traceEnter(funcName, TrcDbgTrace.TraceLevel.API);
        }

        for (TrcMotorController motor: motors)
        {
            motor.set(0.0);
        }

        if (debugEnabled)
        {
            dbgTrace.traceExit(funcName, TrcDbgTrace.TraceLevel.API);
        }
    }   //stop

    /**
     * This method implements tank drive where leftPower controls the left motors and right power controls the right
     * motors.
     *
     * @param leftPower specifies left power value.
     * @param rightPower specifies right power value.
     */
    public void tankDrive(double leftPower, double rightPower)
    {
        tankDrive(leftPower, rightPower, false);
    }   //tankDrive

    /**
     * This method drives the motors at "magnitude" and "curve". Both magnitude and curve are -1.0 to +1.0 values,
     * where 0.0 represents stopped and not turning. curve less than 0 will turn left and curve greater than 0 will
     * turn right. The algorithm for steering provides a constant turn radius for any normal speed range, both
     * forward and backward. Increasing sensitivity causes sharper turns for fixed values of curve.
     *
     * @param magnitude specifies the speed setting for the outside wheel in a turn, forward or backwards, +1 to -1.
     * @param curve specifies the rate of turn, constant for different forward speeds. Set curve less than 0 for left
     *              turn or curve greater than 0 for right turn. Set curve = e^(-r/w) to get a turn radius r for
     *              wheel base w of your robot. Conversely, turn radius r = -ln(curve)*w for a given value of curve
     *              and wheel base w.
     * @param inverted specifies true to invert control (i.e. robot front becomes robot back).
     */
    public void curveDrive(double magnitude, double curve, boolean inverted)
    {
        final String funcName = "curveDrive";
        double leftOutput;
        double rightOutput;

        if (debugEnabled)
        {
            dbgTrace.traceEnter(funcName, TrcDbgTrace.TraceLevel.API,
                "mag=%f,curve=%f,inverted=%s", magnitude, curve, inverted);
        }

        if (curve < 0.0)
        {
            double value = Math.log(-curve);
            double ratio = (value - sensitivity)/(value + sensitivity);
            if (ratio == 0.0)
            {
                ratio = 0.0000000001;
            }
            leftOutput = magnitude/ratio;
            rightOutput = magnitude;
        }
        else if (curve > 0.0)
        {
            double value = Math.log(curve);
            double ratio = (value - sensitivity)/(value + sensitivity);
            if (ratio == 0.0)
            {
                ratio = 0.0000000001;
            }
            leftOutput = magnitude;
            rightOutput = magnitude/ratio;
        }
        else
        {
            leftOutput = magnitude;
            rightOutput = magnitude;
        }

        tankDrive(leftOutput, rightOutput, inverted);

        if (debugEnabled)
        {
            dbgTrace.traceExit(funcName, TrcDbgTrace.TraceLevel.API);
        }
    }   //curveDrive

    /**
     * This method drives the motors with the given magnitude and curve values.
     *
     * @param magnitude specifies the magnitude value.
     * @param curve specifies the curve value.
     */
    public void curveDrive(double magnitude, double curve)
    {
        curveDrive(magnitude, curve, false);
    }   //curveDrive

    /**
     * This method implements arcade drive where drivePower controls how fast the robot goes in the y-axis and
     * turnPower controls how fast it will turn.
     *
     * @param drivePower specifies the drive power value.
     * @param turnPower specifies the turn power value.
     * @param inverted specifies true to invert control (i.e. robot front becomes robot back).
     */
    public void arcadeDrive(double drivePower, double turnPower, boolean inverted)
    {
        final String funcName = "arcadeDrive";
        double leftPower;
        double rightPower;

        if (debugEnabled)
        {
            dbgTrace.traceEnter(funcName, TrcDbgTrace.TraceLevel.API,
                "drivePower=%f,turnPower=%f,inverted=%s", drivePower, turnPower, inverted);
        }

        drivePower = TrcUtil.clipRange(drivePower);
        turnPower = TrcUtil.clipRange(turnPower);

        leftPower = drivePower + turnPower;
        rightPower = drivePower - turnPower;
        double maxMag = Math.max(Math.abs(leftPower), Math.abs(rightPower));
        if (maxMag > 1.0)
        {
            leftPower /= maxMag;
            rightPower /= maxMag;
        }

        tankDrive(leftPower, rightPower, inverted);

        if (debugEnabled)
        {
            dbgTrace.traceExit(funcName, TrcDbgTrace.TraceLevel.API);
        }
    }   //arcadeDrive

    /**
     * This method implements arcade drive where drivePower controls how fast the robot goes in the y-axis and
     * turnPower controls how fast it will turn.
     *
     * @param drivePower specifies the drive power value.
     * @param turnPower specifies the turn power value.
     */
    public void arcadeDrive(double drivePower, double turnPower)
    {
        arcadeDrive(drivePower, turnPower, false);
    }   //arcadeDrive

    /**
     * This method implements holonomic drive where x controls how fast the robot will go in the x direction, and y
     * controls how fast the robot will go in the y direction. Rotation controls how fast the robot rotates and
     * gyroAngle specifies the heading the robot should maintain.
     *
     * @param x specifies the x power.
     * @param y specifies the y power.
     * @param rotation specifies the rotating power.
     * @param inverted specifies true to invert control (i.e. robot front becomes robot back).
     * @param gyroAngle specifies the current gyro heading. Use this to drive by the field reference frame.
     */
    protected void holonomicDrive(double x, double y, double rotation, boolean inverted, double gyroAngle)
    {
        throw new UnsupportedOperationException("Holonomic drive is not supported by this drive base!");
    }   //holonomicDrive

    /**
     * This method implements holonomic drive where x controls how fast the robot will go in the x direction, and y
     * controls how fast the robot will go in the y direction. Rotation controls how fast the robot rotates and
     * gyroAngle specifies the heading the robot should maintain.
     *
     * @param x specifies the x power.
     * @param y specifies the y power.
     * @param rotation specifies the rotating power.
     * @param inverted specifies true to invert control (i.e. robot front becomes robot back).
     */
    public void holonomicDrive(double x, double y, double rotation, boolean inverted)
    {
        holonomicDrive(x, y, rotation, inverted, 0.0);
    }   //holonomicDrive

    /**
     * This method implements holonomic drive where x controls how fast the robot will go in the x direction, and y
     * controls how fast the robot will go in the y direction. Rotation controls how fast the robot rotates and
     * gyroAngle specifies the heading the robot should maintain.
     *
     * @param x specifies the x power.
     * @param y specifies the y power.
     * @param rotation specifies the rotating power.
     * @param gyroAngle specifies the current gyro heading. Use this to drive by the field reference frame.
     */
    public void holonomicDrive(double x, double y, double rotation, double gyroAngle)
    {
        holonomicDrive(x, y, rotation, false, gyroAngle);
    }   //holonomicDrive

    /**
     * This method implements holonomic drive where x controls how fast the robot will go in the x direction, and y
     * controls how fast the robot will go in the y direction. Rotation controls how fast the robot rotates and
     * gyroAngle specifies the heading the robot should maintain.
     *
     * @param x specifies the x power.
     * @param y specifies the y power.
     * @param rotation specifies the rotating power.
     */
    public void holonomicDrive(double x, double y, double rotation)
    {
        holonomicDrive(x, y, rotation, false, 0.0);
    }   //holonomicDrive

    /**
     * This method implements holonomic drive where magnitude controls how fast the robot will go in the given
     * direction and how fast it will rotate.
     *
     * @param magnitude specifies the magnitude combining x and y axes.
     * @param direction specifies the direction in degrees.
     * @param rotation specifies the rotation power.
     * @param inverted specifies true to invert control (i.e. robot front becomes robot back).
     */
    public void holonomicDrive_Polar(double magnitude, double direction, double rotation, boolean inverted)
    {
        double dirInRads = Math.toRadians(direction);
        holonomicDrive(magnitude*Math.cos(dirInRads), magnitude*Math.sin(dirInRads), rotation, inverted, 0.0);
    }   //holonomicDrive_Polar

    /**
     * This method implements holonomic drive where magnitude controls how fast the robot will go in the given
     * direction and how fast it will rotate.
     *
     * @param magnitude specifies the magnitude combining x and y axes.
     * @param direction specifies the direction in degrees.
     * @param rotation specifies the rotation power.
     * @param gyroAngle specifies the current gyro heading. Use this to drive by the field reference frame.
     */
    public void holonomicDrive_Polar(double magnitude, double direction, double rotation, double gyroAngle)
    {
        double dirInRads = Math.toRadians(direction);
        holonomicDrive(magnitude*Math.cos(dirInRads), magnitude*Math.sin(dirInRads), rotation, false, gyroAngle);
    }   //holonomicDrive_Polar

    /**
     * This method implements holonomic drive where magnitude controls how fast the robot will go in the given
     * direction and how fast it will rotate.
     *
     * @param magnitude specifies the magnitude combining x and y axes.
     * @param direction specifies the direction in degrees.
     * @param rotation specifies the rotation power.
     */
    public void holonomicDrive_Polar(double magnitude, double direction, double rotation)
    {
        double dirInRads = Math.toRadians(direction);
        holonomicDrive(magnitude*Math.cos(dirInRads), magnitude*Math.sin(dirInRads), rotation, false, 0.0);
    }   //holonomicDrive_Polar

    /**
     * This method is called periodically to update the drive base odometry (xPos, yPos, rotPos, gyroHeading).
     * It's also called when the competition mode is about to end to stop the drive base.
     *
     * @param taskType specifies the type of task being run.
     * @param runMode specifies the competition mode that is about to end (e.g. Autonomous, TeleOp, Test).
     */
    public void driveBaseTask(TrcTaskMgr.TaskType taskType, TrcRobot.RunMode runMode)
    {
        final String funcName = "driveBaseTask";

        if (debugEnabled)
        {
            dbgTrace.traceEnter(funcName, TrcDbgTrace.TraceLevel.TASK, "taskType=%s,runMode=%s", taskType, runMode);
        }

        if (taskType == TaskType.PRECONTINUOUS_TASK)
        {
            updateOdometry();
            if (gyro != null)
            {
                gyroHeading = gyro.getZHeading().value;
                gyroTurnRate = gyro.getZRotationRate().value;
            }

            double currTime = TrcUtil.getCurrentTime();
            for (int i = 0; i < motors.length; i++)
            {
                double pos = motors[i].getPosition();
                if (pos != prevPositions[i] || motors[i].getPower() == 0.0) stallStartTimes[i] = currTime;
                prevPositions[i] = pos;
            }
        }
        else if (taskType == TaskType.STOP_TASK && runMode != TrcRobot.RunMode.DISABLED_MODE)
        {
            stop();
        }

        if (debugEnabled)
        {
            dbgTrace.traceExit(funcName, TrcDbgTrace.TraceLevel.TASK);
        }
    }   //driveBaseTask

}   //class TrcDriveBase<|MERGE_RESOLUTION|>--- conflicted
+++ resolved
@@ -189,11 +189,7 @@
     public void setPositionScales(double yScale)
     {
         setPositionScales(1.0, yScale, 1.0);
-<<<<<<< HEAD
-    }
-=======
     }   //setPositionScales
->>>>>>> 482773f2
 
     /**
      * This method returns the raw X position in raw sensor unit.
