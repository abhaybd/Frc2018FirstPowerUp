--- conflicted
+++ resolved
@@ -67,27 +67,17 @@
 
     public void start(double xDistance)
     {
-<<<<<<< HEAD
-        robot.tracer.traceInfo("changeX", "changeX");
-        return robot.driveBase.getXPosition() - startX;
-=======
         start(xDistance, null);
->>>>>>> 0d1db2b1
     }
 
     public void stop()
     {
-<<<<<<< HEAD
-        robot.tracer.traceInfo("changeY", "changeY");
-        return robot.driveBase.getYPosition() - startY;
-=======
         if (sm.isEnabled())
         {
             robot.pidDrive.cancel();
             setVisionTriggerEnabled(false, null);
             sm.stop();
         }
->>>>>>> 0d1db2b1
     }
 
 //    /**
@@ -161,24 +151,7 @@
     {
         boolean done = !sm.isEnabled();
 
-<<<<<<< HEAD
-        if (done) return true;
-
-        State state = sm.checkReadyAndGetState();
-
-        //
-        // Print debug info.
-        //
-        robot.dashboard.displayPrintf(1, "State: %s", state == null? "NotReady": state);
-
-        if(stopTrigger==null)
-        {
-            robot.tracer.traceInfo("nullTrigger", "nullTrigger");
-        }
-        if (stopTrigger.shouldStop(elapsedTime(), changeX(), changeY()))
-=======
         if (!done)
->>>>>>> 0d1db2b1
         {
             State state = sm.checkReadyAndGetState();
             //
@@ -188,26 +161,6 @@
 
             if (state != null)
             {
-<<<<<<< HEAD
-                case START_STRAFE:
-                    double xPower = RobotInfo.FIND_CUBE_STRAFE_POWER * (strafeRight ? 1 : -1);
-                    robot.tracer.traceInfo("XPower", "xPower=%.2f", xPower);
-                    robot.pidDrive.driveMaintainHeading(xPower, 0.0, robot.targetHeading);
-                    robot.tracer.traceInfo("strafing", "driveMaintaintHeading");
-                    sm.setState(State.CHECK_FOR_CUBE);
-                    break;
-                case CHECK_FOR_CUBE:
-                    TargetInfo target = robot.pixy.getTargetInfo();
-                    if (target != null && Math.abs(target.angle) <= RobotInfo.FIND_CUBE_ANGLE_TOLERANCE)
-                    {
-                        sm.setState(State.DONE);
-                    }
-                    break;
-                case DONE:
-                    robot.pidDrive.cancel();
-                    done = true;
-                    break;
-=======
                 switch (state)
                 {
                     case START_STRAFE:
@@ -238,7 +191,6 @@
                         break;
                 }
                 robot.traceStateInfo(Robot.getModeElapsedTime(), state.toString());
->>>>>>> 0d1db2b1
             }
         }
 
