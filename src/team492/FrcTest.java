/*
 * Copyright (c) 2018 Titan Robotics Club (http://www.titanrobotics.com)
 *
 * Permission is hereby granted, free of charge, to any person obtaining a copy
 * of this software and associated documentation files (the "Software"), to deal
 * in the Software without restriction, including without limitation the rights
 * to use, copy, modify, merge, publish, distribute, sublicense, and/or sell
 * copies of the Software, and to permit persons to whom the Software is
 * furnished to do so, subject to the following conditions:
 *
 * The above copyright notice and this permission notice shall be included in
 * all copies or substantial portions of the Software.
 *
 * THE SOFTWARE IS PROVIDED "AS IS", WITHOUT WARRANTY OF ANY KIND, EXPRESS OR
 * IMPLIED, INCLUDING BUT NOT LIMITED TO THE WARRANTIES OF MERCHANTABILITY,
 * FITNESS FOR A PARTICULAR PURPOSE AND NONINFRINGEMENT. IN NO EVENT SHALL THE
 * AUTHORS OR COPYRIGHT HOLDERS BE LIABLE FOR ANY CLAIM, DAMAGES OR OTHER
 * LIABILITY, WHETHER IN AN ACTION OF CONTRACT, TORT OR OTHERWISE, ARISING FROM,
 * OUT OF OR IN CONNECTION WITH THE SOFTWARE OR THE USE OR OTHER DEALINGS IN THE
 * SOFTWARE.
 */

package team492;

import common.CmdPidDrive;
import common.CmdTimedDrive;
import edu.wpi.first.wpilibj.livewindow.LiveWindow;
import frclib.FrcChoiceMenu;
import frclib.FrcJoystick;
import trclib.TrcEvent;
import trclib.TrcStateMachine;
import trclib.TrcTimer;

public class FrcTest extends FrcTeleOp
{
    private static final String moduleName = "FrcTest";

    public enum Test
    {
        SENSORS_TEST,
        DRIVE_MOTORS_TEST,
        X_TIMED_DRIVE,
        Y_TIMED_DRIVE,
        X_DISTANCE_DRIVE,
        Y_DISTANCE_DRIVE,
        TURN_DEGREES,
        SONAR_DRIVE,
        LIVE_WINDOW
    } // enum Test

    private enum State
    {
        START,
        DONE
    } // State

    private TrcEvent event;
    private TrcTimer timer;
    private TrcStateMachine<State> sm;

    //
    // Test choice menu.
    //
    private FrcChoiceMenu<Test> testMenu;
    private Test test;
    private boolean useTraceLog = false;

    private CmdTimedDrive timedDriveCommand = null;
    private CmdPidDrive pidDriveCommand = null;

    private int motorIndex = 0;
    private boolean pickupOverride = false;

    public FrcTest(Robot robot)
    {
        //
        // Call TeleOp constructor.
        //
        super(robot);

        event = new TrcEvent(moduleName);
        timer = new TrcTimer(moduleName);
        sm = new TrcStateMachine<>(moduleName);
        //
        // Create and populate Test Mode specific menus.
        //
        testMenu = new FrcChoiceMenu<>("Tests");
        testMenu.addChoice("Sensors Test", FrcTest.Test.SENSORS_TEST, true, false);
        testMenu.addChoice("Drive Motors Test", FrcTest.Test.DRIVE_MOTORS_TEST, false, false);
        testMenu.addChoice("X Timed Drive", FrcTest.Test.X_TIMED_DRIVE, false, false);
        testMenu.addChoice("Y Timed Drive", FrcTest.Test.Y_TIMED_DRIVE, false, false);
        testMenu.addChoice("X Distance Drive", FrcTest.Test.X_DISTANCE_DRIVE, false, false);
        testMenu.addChoice("Y Distance Drive", FrcTest.Test.Y_DISTANCE_DRIVE, false, false);
        testMenu.addChoice("Turn Degrees", FrcTest.Test.TURN_DEGREES, false, false);
        testMenu.addChoice("Sonar Drive", FrcTest.Test.SONAR_DRIVE, false, false);
        testMenu.addChoice("Live Window", FrcTest.Test.LIVE_WINDOW, false, true);
    } // FrcTest

    //
    // Overriding TrcRobot.RobotMode.
    //

    @Override
    public void startMode()
    {
        //
        // Call TeleOp startMode.
        //
        super.startMode();

        //
        // Retrieve menu choice values.
        //
        test = testMenu.getCurrentChoiceObject();

        boolean liveWindowEnabled = false;
        switch (test)
        {
            case SENSORS_TEST:
                if (robot.leftSonarArray != null) robot.leftSonarArray.startRanging(true);
                if (robot.rightSonarArray != null) robot.rightSonarArray.startRanging(true);
                if (robot.frontSonarArray != null) robot.frontSonarArray.startRanging(true);
                useTraceLog = true;
                break;

            case DRIVE_MOTORS_TEST:
                motorIndex = 0;
                break;

            case X_TIMED_DRIVE:
                timedDriveCommand = new CmdTimedDrive(robot, 0.0, robot.driveTime, robot.drivePower, 0.0, 0.0);
                break;

            case Y_TIMED_DRIVE:
                timedDriveCommand = new CmdTimedDrive(robot, 0.0, robot.driveTime, 0.0, robot.drivePower, 0.0);
                break;

            case X_DISTANCE_DRIVE:
                useTraceLog = true;
                pidDriveCommand = new CmdPidDrive(robot, robot.pidDrive, robot.encoderXPidCtrl, robot.encoderYPidCtrl,
                    robot.gyroTurnPidCtrl, 0.0, robot.driveDistance, 0.0, 0.0, robot.drivePowerLimit, true);
                break;

            case Y_DISTANCE_DRIVE:
                useTraceLog = true;
                pidDriveCommand = new CmdPidDrive(robot, robot.pidDrive, robot.encoderXPidCtrl, robot.encoderYPidCtrl,
                    robot.gyroTurnPidCtrl, 0.0, 0.0, robot.driveDistance, 0.0, robot.drivePowerLimit, true);
                break;

            case TURN_DEGREES:
                useTraceLog = true;
                pidDriveCommand = new CmdPidDrive(robot, robot.pidDrive, robot.encoderXPidCtrl, robot.encoderYPidCtrl,
                    robot.gyroTurnPidCtrl, 0.0, 0.0, 0.0, robot.turnDegrees, robot.drivePowerLimit, true);
                break;

            case SONAR_DRIVE:
                useTraceLog = true;
//                pidDriveCommand = new CmdPidDrive(robot, robot.sonarPidDrive, null, robot.sonarDrivePidCtrl,
//                    robot.gyroTurnPidCtrl, 0.0, 0.0, robot.frontSonarTarget, 0.0, robot.drivePowerLimit, true);
                break;

            default:
                break;
        }

        if (Robot.USE_TRACELOG && useTraceLog)
            robot.startTraceLog("Test");

        LiveWindow.setEnabled(liveWindowEnabled);
        sm.start(State.START);
    } // startMode

    @Override
    public void stopMode()
    {
        //
        // Call TeleOp stopMode.
        //
        super.stopMode();

        if (robot.leftSonarArray != null) robot.leftSonarArray.stopRanging();
        if (robot.rightSonarArray != null) robot.rightSonarArray.stopRanging();
        if (robot.frontSonarArray != null) robot.frontSonarArray.stopRanging();

        if (Robot.USE_TRACELOG && useTraceLog)
            robot.stopTraceLog();
    } // stopMode

    //
    // Must override TeleOp so it doesn't fight with us.
    //
    @Override
    public void runPeriodic(double elapsedTime)
    {
        switch (test)
        {
            case SENSORS_TEST:
                //
                // Allow TeleOp to run so we can control the robot in sensors
                // test mode.
                //
                super.runPeriodic(elapsedTime);
                doSensorsTest();
                break;

            case DRIVE_MOTORS_TEST:
                doDriveMotorsTest();
                break;

            default:
                break;
        }
    } // runPeriodic

    @Override
    public void runContinuous(double elapsedTime)
    {
        switch (test)
        {
            case SENSORS_TEST:
                super.runContinuous(elapsedTime);
                break;

            case X_TIMED_DRIVE:
            case Y_TIMED_DRIVE:
                double lfEnc = robot.leftFrontWheel.getPosition();
                double rfEnc = robot.rightFrontWheel.getPosition();
                double lrEnc = robot.leftRearWheel.getPosition();
                double rrEnc = robot.rightRearWheel.getPosition();
                robot.dashboard.displayPrintf(2, "Enc:lf=%.0f,rf=%.0f", lfEnc, rfEnc);
                robot.dashboard.displayPrintf(3, "Enc:lr=%.0f,rr=%.0f", lrEnc, rrEnc);
                robot.dashboard.displayPrintf(4, "average=%f", (lfEnc + rfEnc + lrEnc + rrEnc) / 4.0);
                robot.dashboard.displayPrintf(5, "xPos=%.1f,yPos=%.1f,heading=%.1f", robot.driveBase.getXPosition(),
                    robot.driveBase.getYPosition(), robot.driveBase.getHeading());
                timedDriveCommand.cmdPeriodic(elapsedTime);
                break;

            case X_DISTANCE_DRIVE:
            case Y_DISTANCE_DRIVE:
            case TURN_DEGREES:
            case SONAR_DRIVE:
                robot.dashboard.displayPrintf(2, "xPos=%.1f,yPos=%.1f,heading=%.1f", robot.driveBase.getXPosition(),
                    robot.driveBase.getYPosition(), robot.driveBase.getHeading());
                robot.encoderXPidCtrl.displayPidInfo(3);
                if (test == Test.SONAR_DRIVE)
                {
                    //robot.sonarDrivePidCtrl.displayPidInfo(5);
                }
                else
                {
                    robot.encoderYPidCtrl.displayPidInfo(5);
                }
                robot.gyroTurnPidCtrl.displayPidInfo(7);

                if (!pidDriveCommand.cmdPeriodic(elapsedTime))
                {
                    if (test == Test.X_DISTANCE_DRIVE)
                    {
                        robot.encoderXPidCtrl.printPidInfo(robot.tracer, elapsedTime, robot.battery);
                    }
                    else if (test == Test.Y_DISTANCE_DRIVE)
                    {
                        robot.encoderYPidCtrl.printPidInfo(robot.tracer, elapsedTime, robot.battery);
                    }
                    else if (test == Test.TURN_DEGREES)
                    {
                        robot.gyroTurnPidCtrl.printPidInfo(robot.tracer, elapsedTime, robot.battery);
                    }
                    else if (test == Test.SONAR_DRIVE)
                    {
                        //robot.sonarDrivePidCtrl.printPidInfo(robot.tracer, elapsedTime, robot.battery);
                    }
                }
                break;

            default:
                break;
        }
    } // runContinuous

    @Override
    public void leftDriveStickButtonEvent(int button, boolean pressed)
    {
        boolean processedInput = false;
        
        switch (button)
        {
            case FrcJoystick.LOGITECH_TRIGGER:
                break;

            case FrcJoystick.LOGITECH_BUTTON2:
                break;

            case FrcJoystick.LOGITECH_BUTTON3:
                break;

            case FrcJoystick.LOGITECH_BUTTON4:
                break;

            case FrcJoystick.LOGITECH_BUTTON5:
                break;

            case FrcJoystick.LOGITECH_BUTTON6:
                break;

            case FrcJoystick.LOGITECH_BUTTON7:
                break;

            case FrcJoystick.LOGITECH_BUTTON8:
                break;

            case FrcJoystick.LOGITECH_BUTTON9:
                break;

            case FrcJoystick.LOGITECH_BUTTON10:
                robot.elevator.setPosition(36.0);
                processedInput = true;
                break;

            case FrcJoystick.LOGITECH_BUTTON11:
                break;

            case FrcJoystick.LOGITECH_BUTTON12:
                break;
        }

        if (!processedInput)
        {
            super.leftDriveStickButtonEvent(button, pressed);
        }
    }   //leftDriveStickButtonEvent

    @Override
    public void operatorStickButtonEvent(int button, boolean pressed)
    {
        boolean processedInput = false;

        switch (button)
        {
            case FrcJoystick.LOGITECH_TRIGGER:
                if (pickupOverride)
                {
                    if (pressed)
                    {
                        robot.cubePickup.setPickupPower(RobotInfo.PICKUP_TELEOP_POWER);
                    }
                    else
                    {
                        robot.cubePickup.stopPickup();
                    }
                    processedInput = true;
                }
                break;

            case FrcJoystick.LOGITECH_BUTTON2:
                break;

            case FrcJoystick.LOGITECH_BUTTON3:
                if (pickupOverride)
                {
                    if (pressed)
                    {
                        robot.cubePickup.dropCube(RobotInfo.PICKUP_TELEOP_POWER);
                    }
                    else
                    {
                        robot.cubePickup.stopPickup();
                    }
                    processedInput = true;
                }
                break;

            case FrcJoystick.LOGITECH_BUTTON4:
                break;

            case FrcJoystick.LOGITECH_BUTTON5:
                break;

            case FrcJoystick.LOGITECH_BUTTON6:
//                if(pressed)
//                {
//                    robot.elevator.setPosition(24.0);
//                }
                break;

            case FrcJoystick.LOGITECH_BUTTON7:
//                if(pressed)
//                {
//                    robot.elevator.setPosition(48.0);
//                    processedInput = true;
//                }
                break;

            case FrcJoystick.LOGITECH_BUTTON8:
                robot.elevator.setManualOverride(pressed);
                processedInput = true;
                break;

            case FrcJoystick.LOGITECH_BUTTON9:
                pickupOverride = pressed;
                processedInput = true;
                break;

            case FrcJoystick.LOGITECH_BUTTON10:
//                if(pressed)
//                {
//                    robot.elevator.setPosition(60.0);
//                }
                break;

            case FrcJoystick.LOGITECH_BUTTON11:
                break;

            case FrcJoystick.LOGITECH_BUTTON12:
                break;
        }

        if (!processedInput)
        {
            super.operatorStickButtonEvent(button, pressed);
        }
    }   //operatorStickButtonEvent

    /**
     * This method reads all sensors and prints out their values. This is a very
     * useful diagnostic tool to check if all sensors are working properly. For
     * encoders, since test sensor mode is also teleop mode, you can operate the
     * gamepads to turn the motors and check the corresponding encoder counts.
     */
    private void doSensorsTest()
    {
        double driveBaseAverage =
            (robot.leftFrontWheel.getPosition() + robot.rightFrontWheel.getPosition() +
             robot.leftRearWheel.getPosition() + robot.rightRearWheel.getPosition())/4.0;
        robot.dashboard.displayPrintf(1, "Sensors Test (Batt=%.1f/%.1f):", robot.battery.getVoltage(),
            robot.battery.getLowestVoltage());
        robot.dashboard.displayPrintf(2, "DriveBase: lf=%.0f,rf=%.0f,lr=%.0f,rr=%.0f,avg=%.0f",
            robot.leftFrontWheel.getPosition(), robot.rightFrontWheel.getPosition(), robot.leftRearWheel.getPosition(),
            robot.rightRearWheel.getPosition(), driveBaseAverage);
<<<<<<< HEAD
        robot.dashboard.displayPrintf(3, "DriveBase: X=%.1f,Y=%.1f,Heading=%.1f,GyroRate=%.1f",
            robot.driveBase.getXPosition(), robot.driveBase.getYPosition(), robot.driveBase.getHeading(),
            robot.gyro.getZRotationRate().value);
        robot.dashboard.displayPrintf(4, "Sensors: pressure=%.1f,leftSonar=%.1f,rightSonar=%.1f,frontSonar=%.1f",
            robot.getPressure(), robot.getLeftSonarDistance(), robot.getRightSonarDistance(),
            robot.getFrontSonarDistance());
        //robot.dashboard.displayPrintf(5, "CubePickup: cube=%s", robot.cubePickup.cubeDetected());
=======
        robot.dashboard.displayPrintf(3, "DriveBase: X=%.1f, Y=%.1f, Heading=%.1f", robot.driveBase.getXPosition(),
            robot.driveBase.getYPosition(), robot.driveBase.getHeading());
        robot.dashboard.displayPrintf(4, "Gyro: Rate=%.3f, Heading=%.1f", robot.gyro.getZRotationRate().value,
            robot.gyro.getZHeading().value);
        robot.dashboard.displayPrintf(5, "Sensors: pressure=%.1f,lSonar=%.1f,rSonar=%.1f,fSonar=%.1f",
            robot.getPressure(), robot.getLeftSonarDistance(), robot.getRightSonarDistance(),
            robot.getFrontSonarDistance());
        robot.dashboard.displayPrintf(6, "CubePickup: cube=%s", robot.cubePickup.cubeDetected());
>>>>>>> 0d1db2b1
    } // doSensorsTest

    /**
     * This method runs each of the four wheels in sequence for a fixed number
     * of seconds. It is for diagnosing problems with the drive train. At the
     * end of the run, you should check the amount of encoder counts each wheel
     * has accumulated. They should be about the same. If not, you need to check
     * the problem wheel for friction or chain tension etc. You can also use
     * this test to check if a motor needs to be "inverted" (i.e. turning in the
     * wrong direction).
     */
    private void doDriveMotorsTest()
    {
        robot.dashboard.displayPrintf(1, "Motors Test: index=%d", motorIndex);
        robot.dashboard.displayPrintf(2, "Enc: lf=%.0f, rf=%.0f, lr=%.0f, rr=%.0f", robot.leftFrontWheel.getPosition(),
            robot.rightFrontWheel.getPosition(), robot.leftRearWheel.getPosition(), robot.rightRearWheel.getPosition());

        State state = sm.checkReadyAndGetState();
        if (state != null)
        {
            switch (state)
            {
                case START:
                    //
                    // Spin a wheel for 5 seconds.
                    //
                    switch (motorIndex)
                    {
                        case 0:
                            //
                            // Run the left front wheel.
                            //
                            robot.leftFrontWheel.setPower(robot.drivePower);
                            robot.rightFrontWheel.setPower(0.0);
                            robot.leftRearWheel.setPower(0.0);
                            robot.rightRearWheel.setPower(0.0);
                            break;

                        case 1:
                            //
                            // Run the right front wheel.
                            //
                            robot.leftFrontWheel.setPower(0.0);
                            robot.rightFrontWheel.setPower(robot.drivePower);
                            robot.leftRearWheel.setPower(0.0);
                            robot.rightRearWheel.setPower(0.0);
                            break;

                        case 2:
                            //
                            // Run the left rear wheel.
                            //
                            robot.leftFrontWheel.setPower(0.0);
                            robot.rightFrontWheel.setPower(0.0);
                            robot.leftRearWheel.setPower(robot.drivePower);
                            robot.rightRearWheel.setPower(0.0);
                            break;

                        case 3:
                            //
                            // Run the right rear wheel.
                            //
                            robot.leftFrontWheel.setPower(0.0);
                            robot.rightFrontWheel.setPower(0.0);
                            robot.leftRearWheel.setPower(0.0);
                            robot.rightRearWheel.setPower(robot.drivePower);
                            break;
                    }
                    motorIndex = motorIndex + 1;
                    timer.set(robot.driveTime, event);
                    sm.waitForSingleEvent(event, motorIndex < 4 ? State.START : State.DONE);
                    break;

                case DONE:
                default:
                    //
                    // We are done, stop all wheels.
                    //
                    robot.driveBase.stop();
                    sm.stop();
                    break;
            }
        }
    } // doDriveMotorsTest

} // class FrcTest<|MERGE_RESOLUTION|>--- conflicted
+++ resolved
@@ -437,15 +437,6 @@
         robot.dashboard.displayPrintf(2, "DriveBase: lf=%.0f,rf=%.0f,lr=%.0f,rr=%.0f,avg=%.0f",
             robot.leftFrontWheel.getPosition(), robot.rightFrontWheel.getPosition(), robot.leftRearWheel.getPosition(),
             robot.rightRearWheel.getPosition(), driveBaseAverage);
-<<<<<<< HEAD
-        robot.dashboard.displayPrintf(3, "DriveBase: X=%.1f,Y=%.1f,Heading=%.1f,GyroRate=%.1f",
-            robot.driveBase.getXPosition(), robot.driveBase.getYPosition(), robot.driveBase.getHeading(),
-            robot.gyro.getZRotationRate().value);
-        robot.dashboard.displayPrintf(4, "Sensors: pressure=%.1f,leftSonar=%.1f,rightSonar=%.1f,frontSonar=%.1f",
-            robot.getPressure(), robot.getLeftSonarDistance(), robot.getRightSonarDistance(),
-            robot.getFrontSonarDistance());
-        //robot.dashboard.displayPrintf(5, "CubePickup: cube=%s", robot.cubePickup.cubeDetected());
-=======
         robot.dashboard.displayPrintf(3, "DriveBase: X=%.1f, Y=%.1f, Heading=%.1f", robot.driveBase.getXPosition(),
             robot.driveBase.getYPosition(), robot.driveBase.getHeading());
         robot.dashboard.displayPrintf(4, "Gyro: Rate=%.3f, Heading=%.1f", robot.gyro.getZRotationRate().value,
@@ -454,7 +445,6 @@
             robot.getPressure(), robot.getLeftSonarDistance(), robot.getRightSonarDistance(),
             robot.getFrontSonarDistance());
         robot.dashboard.displayPrintf(6, "CubePickup: cube=%s", robot.cubePickup.cubeDetected());
->>>>>>> 0d1db2b1
     } // doSensorsTest
 
     /**
