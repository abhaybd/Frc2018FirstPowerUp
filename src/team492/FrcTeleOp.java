--- conflicted
+++ resolved
@@ -237,12 +237,8 @@
 
                 if (gyroAssist)
                 {
-<<<<<<< HEAD
-                    robot.driveBase.enableGyroAssist(RobotInfo.DRIVE_MAX_ROTATION_RATE, RobotInfo.DRIVE_GYRO_ASSIST_KP);
-=======
                     robot.driveBase.enableGyroAssist(
                         RobotInfo.DRIVE_MAX_ROTATION_RATE, RobotInfo.DRIVE_GYRO_ASSIST_KP);
->>>>>>> 0d1db2b1
                 }
                 else
                 {
