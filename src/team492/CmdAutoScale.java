/*
 * Copyright (c) 2018 Titan Robotics Club (http://www.titanrobotics.com)
 *
 * Permission is hereby granted, free of charge, to any person obtaining a copy
 * of this software and associated documentation files (the "Software"), to deal
 * in the Software without restriction, including without limitation the rights
 * to use, copy, modify, merge, publish, distribute, sublicense, and/or sell
 * copies of the Software, and to permit persons to whom the Software is
 * furnished to do so, subject to the following conditions:
 *
 * The above copyright notice and this permission notice shall be included in
 * all copies or substantial portions of the Software.
 *
 * THE SOFTWARE IS PROVIDED "AS IS", WITHOUT WARRANTY OF ANY KIND, EXPRESS OR
 * IMPLIED, INCLUDING BUT NOT LIMITED TO THE WARRANTIES OF MERCHANTABILITY,
 * FITNESS FOR A PARTICULAR PURPOSE AND NONINFRINGEMENT. IN NO EVENT SHALL THE
 * AUTHORS OR COPYRIGHT HOLDERS BE LIABLE FOR ANY CLAIM, DAMAGES OR OTHER
 * LIABILITY, WHETHER IN AN ACTION OF CONTRACT, TORT OR OTHERWISE, ARISING FROM,
 * OUT OF OR IN CONNECTION WITH THE SOFTWARE OR THE USE OR OTHER DEALINGS IN THE
 * SOFTWARE.
 */

package team492;

import frclib.FrcAnalogInput;
import trclib.TrcAnalogInput;
import trclib.TrcAnalogTrigger;
import trclib.TrcEvent;
import trclib.TrcMaxbotixSonarArray;
import trclib.TrcStateMachine;
import trclib.TrcTimer;
import trclib.TrcRobot;

public class CmdAutoScale implements TrcRobot.RobotCommand
{
    private static final String moduleName = "CmdAutoScale";
    private static final double DRIVE_HEADING_NORTH = 0.0;
    private static final double DRIVE_HEADING_EAST = 90.0;
    private static final double DRIVE_HEADING_WEST = -90.0;
    private static final double[] distances = new double[] { 10.0, 50.0 };

    private enum State
    {
        START,
        DRIVE_TO_LANE,
        TURN_TO_DRIVE_ACROSS_FIELD,
        DRIVE_ACROSS_FIELD,
        TURN_NORTH,
        DRIVE_TO_SWITCH,
        DRIVE_TO_LANE_3,
        TURN_TO_OPPOSITE_SCALE,
        DRIVE_TO_OPPOSITE_SCALE,
        TURN_TO_SCALE,
        FINISH_DRIVE_TO_SCALE,
        DRIVE_TO_SCALE,
        TURN_TO_FACE_SCALE,
        RAISE_ELEVATOR,
        THROW_CUBE,
        LOWER_ELEVATOR,
        DONE
    }

    private enum Position
    {
        LEFT, MIDDLE, RIGHT
    }

    private Robot robot;
    private double delay;
    private Position startPosition;
    private double forwardDriveDistance;
    private TrcEvent event, sonarEvent, elevatorEvent;
    private TrcStateMachine<State> sm;
    private TrcTimer timer;
    private double startY;
    private boolean startRight;
    private boolean scaleRight;
    private boolean sameSide;
    private boolean lane3;
    private TrcAnalogTrigger<TrcAnalogInput.DataType> sonarTrigger;
    private TrcMaxbotixSonarArray sonarArray;

    private double distanceFromWall = 0.0;
    private double sonarDistance = 0.0;

    /**
     * 
     * @param robot Robot class
     * @param delay How much to delay (in seconds) before starting
     * @param startPosition Either RobotInfo.LEFT_START_POS, RobotInfo.MID_START_POS, or RobotInfo.RIGHT_START_POS
     * @param forwardDriveDistance
     */
    public CmdAutoScale(Robot robot, double delay, double startPosition, double forwardDriveDistance)
    {
        this.robot = robot;
        this.delay = delay;

        if (startPosition == RobotInfo.LEFT_START_POS) this.startPosition = Position.LEFT;
        else if (startPosition == RobotInfo.RIGHT_START_POS) this.startPosition = Position.RIGHT;
        else this.startPosition = Position.MIDDLE;

        this.forwardDriveDistance = forwardDriveDistance;
        event = new TrcEvent(moduleName);
        sonarEvent = new TrcEvent(moduleName + ".sonarEvent");
        elevatorEvent = new TrcEvent(moduleName + ".elevatorEvent");
        sm = new TrcStateMachine<>(moduleName);
        timer = new TrcTimer(moduleName);
        
        robot.gyroTurnPidCtrl.setNoOscillation(true);

        startRight = this.startPosition == Position.RIGHT;
        scaleRight = robot.gameSpecificMessage.charAt(1) == 'R';
        sameSide = startRight == scaleRight;
        lane3 = forwardDriveDistance > RobotInfo.AUTO_DISTANCE_TO_SWITCH;

        FrcAnalogInput sonarSensor;
        if (scaleRight && sameSide ||
            scaleRight && !sameSide && !lane3 ||
            !scaleRight && !sameSide && lane3)
        {
            sonarArray = robot.leftSonarArray;
            sonarSensor = robot.leftSonarSensor;
        }
        else
        {
            sonarArray = robot.rightSonarArray;
            sonarSensor = robot.rightSonarSensor;
        }

        sonarTrigger = new TrcAnalogTrigger<>(
            "SwitchDistanceTrigger", sonarSensor,
            0, TrcAnalogInput.DataType.INPUT_DATA, distances, this::sonarTriggerEvent);

        sm.start(State.START);

        robot.tracer.traceInfo(moduleName,
            "alliance=%s, gameSpecificMsg=%s, delay=%.3f, startPosition=%.1f, fwdDistance=%.0f",
             robot.alliance, robot.gameSpecificMessage, delay, startPosition, forwardDriveDistance);
    }

    public void setSonarTriggerEnabled(boolean enabled)
    {
        robot.tracer.traceInfo(moduleName, "setSonarTriggerEnabled(%b)", enabled);
        sonarTrigger.setTaskEnabled(enabled);
        if (enabled) sonarEvent.clear();
    }

    public void setRangingEnabled(boolean enabled)
    {
        robot.tracer.traceInfo(moduleName, "setRangingEnabled(%b)", enabled);
        if(enabled)
        {
            sonarArray.startRanging(true);
        }
        else
        {
            sonarArray.stopRanging();
        }
    }

    private void sonarTriggerEvent(int currZone, int prevZone, double zoneValue)
    {
        robot.tracer.traceInfo(moduleName, "SonarTriggerEvent: prevZone=%d, currZone=%d, value:%.1f",
            prevZone, currZone, zoneValue);

        if (prevZone == 1 && currZone == 0)
        {
            sonarEvent.set(true);
        }
    }

    @Override
    public boolean cmdPeriodic(double elapsedTime)
    {
        boolean done = !sm.isEnabled();
        if (done || startPosition == Position.MIDDLE) return true;

        State state = sm.checkReadyAndGetState();

        //
        // Print debug info.
        //
        robot.dashboard.displayPrintf(1, "State: %s", state != null? state: sm.getState());

        if (state != null)
        {
            double xDistance, yDistance;
            double currY;
            State nextState;

            switch(state)
            {
                case START:
                    nextState = sameSide || lane3? State.DRIVE_TO_SWITCH: State.DRIVE_TO_LANE;
                    if (delay == 0.0)
                    {
                        sm.setState(nextState);
                    }
                    else
                    {
                        timer.set(delay, event);
                        sm.waitForSingleEvent(event, nextState);
                    }
                    break;

                case DRIVE_TO_LANE:
                    robot.pidDrive.setTarget(0.0, forwardDriveDistance, robot.targetHeading, false, event);
                    sm.waitForSingleEvent(event, State.TURN_TO_DRIVE_ACROSS_FIELD);
                    break;

                case TURN_TO_DRIVE_ACROSS_FIELD:
                    robot.targetHeading = startRight?DRIVE_HEADING_WEST:DRIVE_HEADING_EAST;
                    robot.pidDrive.setTarget(0.0, 0.0, robot.targetHeading, false, event);
                    sm.waitForSingleEvent(event, State.DRIVE_ACROSS_FIELD);
                    break;

                case DRIVE_ACROSS_FIELD:
                    // CodeReview: DRIVE_ACROSS_FIELD_DISTANCE calculation seems wrong. You are going way too far.
                    // Please explain.
                    robot.pidDrive.setTarget(0.0, RobotInfo.DRIVE_ACROSS_FIELD_DISTANCE, robot.targetHeading, false, event);
                    sm.waitForSingleEvent(event, State.TURN_NORTH);
                    break;

                case TURN_NORTH:
                    robot.targetHeading = DRIVE_HEADING_NORTH;
                    robot.pidDrive.setTarget(0.0, 0.0, robot.targetHeading, false, event);
                    sm.waitForSingleEvent(event, State.DRIVE_TO_SWITCH);
                    break;

                case DRIVE_TO_SWITCH:
                    setRangingEnabled(true);
                    setSonarTriggerEnabled(true);
                    // If same side, no need to go across. Otherwise, go to lane 3 to cross field.
                    nextState = (sameSide || !lane3) ? State.DRIVE_TO_SCALE : State.DRIVE_TO_LANE_3;

                    // CodeReview: this logic is wrong. DRIVE_TO_SWITCH should just drive
                    // AUTO_DISTANCE_TO_SWITCH + 24.0 only.
                    // You only come to this state if sameSide || lane3 and forwardDriveDistance is only
                    // applicable for !sameSide && lane3. But in that case, you still want to only drive
                    // AUTO_DISTANCE_TO_SWITCH so you can range the switch.
                    //
                    // Ok, I don't quite understand what you are trying to do. Here is what I am expecting:
                    // 1: if sameSide || lane3 drive to DISTANCE_TO_SWTICH + 24.0 and goto 3 else drive to forwardDistance and goto 2
                    // 2: turn to opposite side, drive across, turn north, drive DISTANCE_TO_SWITCH + 24.0 - forwardDistance, goto 3
                    // 3: range the switch, calculate the xDistance, calculate the yDistance either to lane 3 then goto 4 or to the scale then goto 5.
                    // 4: turn to opposite side, drive across, turn north, drive to DISTANCE_TO_SCALE - DISTANCE_TO_LANE3 then goto 5
                    // 5: raise elevator, deposit cube, done.
                    startY = robot.driveBase.getYPosition();
                    yDistance = RobotInfo.AUTO_DISTANCE_TO_SWITCH + 24.0 - forwardDriveDistance;
                    if (sameSide || yDistance <= 0) yDistance = RobotInfo.AUTO_DISTANCE_TO_SWITCH + 24.0;
                    robot.pidDrive.setTarget(0.0, yDistance, robot.targetHeading, false, event);
                    sm.addEvent(event);
                    sm.addEvent(sonarEvent);
                    sm.waitForEvents(nextState);
                    break;

                case DRIVE_TO_LANE_3:
                    setSonarTriggerEnabled(false);
                    sonarDistance = sonarArray.getDistance(0).value;
                    // Note: distanceFromWall is the distance of the sonar sensor from the field wall.
                    distanceFromWall = RobotInfo.SWITCH_TO_WALL_DISTANCE - sonarDistance - RobotInfo.ROBOT_WIDTH/2.0;
                    robot.tracer.traceInfo(moduleName, "sonarDistance=%.1f, distanceFromWall=%.1f",
                        sonarDistance, distanceFromWall);
                    currY = robot.driveBase.getYPosition() - startY;
                    robot.pidDrive.setTarget(0.0, RobotInfo.ALLIANCE_WALL_TO_LANE_3_DISTANCE - currY, 
                        robot.targetHeading, false, event);
                    sm.waitForSingleEvent(event, State.DRIVE_TO_OPPOSITE_SCALE);
                    break;

                case TURN_TO_OPPOSITE_SCALE:
                    robot.targetHeading = startRight?DRIVE_HEADING_WEST:DRIVE_HEADING_EAST;
                    robot.pidDrive.setTarget(0.0, 0.0, robot.targetHeading, false, event);
                    sm.waitForSingleEvent(event, State.DRIVE_TO_OPPOSITE_SCALE);
                    break;

                case DRIVE_TO_OPPOSITE_SCALE:
                    yDistance = RobotInfo.FIELD_WIDTH - 2.0*distanceFromWall;
                    robot.pidDrive.setTarget(0.0, yDistance, robot.targetHeading, false, event);
                    sm.waitForSingleEvent(event, State.TURN_TO_SCALE);
                    break;

                case TURN_TO_SCALE:
                    robot.targetHeading = DRIVE_HEADING_NORTH;
                    robot.pidDrive.setTarget(0.0, 0.0, robot.targetHeading, false, event);
                    sm.waitForSingleEvent(event, State.FINISH_DRIVE_TO_SCALE);
                    break;

                case FINISH_DRIVE_TO_SCALE:
                    robot.pidDrive.setTarget(0.0, RobotInfo.ALLIANCE_WALL_TO_SCALE_DISTANCE - RobotInfo.ALLIANCE_WALL_TO_LANE_3_DISTANCE,
                        robot.targetHeading, false, event);
                    // Start raising elevator
                    robot.elevator.setPosition(RobotInfo.ELEVATOR_CRUISE_HEIGHT, elevatorEvent, 3.0);
                    sm.waitForSingleEvent(event, State.TURN_TO_FACE_SCALE);
                    break;

                case DRIVE_TO_SCALE:
                    setSonarTriggerEnabled(false);
                    robot.pidDrive.cancel();
                    sonarDistance = sonarArray.getDistance(0).value;
                    distanceFromWall = RobotInfo.SWITCH_TO_WALL_DISTANCE - sonarDistance - RobotInfo.ROBOT_WIDTH/2.0;
                    xDistance = -(RobotInfo.SCALE_TO_WALL_DISTANCE - RobotInfo.ROBOT_TO_SCALE_DISTANCE - distanceFromWall);
                    robot.tracer.traceInfo(moduleName, "sonarDistance=%.1f, distanceFromWall=%.1f,xDistance=%.1f",
                        sonarDistance, distanceFromWall, xDistance);
                    if(!scaleRight) xDistance *= -1;
                    currY = (robot.driveBase.getYPosition() - startY) + forwardDriveDistance;
                    yDistance = RobotInfo.FIELD_LENGTH/2.0 - currY - RobotInfo.ROBOT_LENGTH/2.0 - 12.0;
                    robot.pidDrive.setTarget(xDistance, yDistance, robot.targetHeading, false, event);
                    // Start raising elevator
                    robot.elevator.setPosition(RobotInfo.ELEVATOR_CRUISE_HEIGHT, elevatorEvent, 3.0);
                    sm.waitForSingleEvent(event, State.TURN_TO_FACE_SCALE);
                    break;

                case TURN_TO_FACE_SCALE:
                    robot.targetHeading = scaleRight?DRIVE_HEADING_WEST:DRIVE_HEADING_EAST;
                    robot.pidDrive.setTarget(0.0, 0.0, robot.targetHeading, false, event);
                    sm.waitForSingleEvent(event, State.RAISE_ELEVATOR);
                    break;

                case RAISE_ELEVATOR:
                    // Already started to raise elevator, so wait for it to complete
<<<<<<< HEAD
                    robot.elevator.setPosition(RobotInfo.ELEVATOR_SCALE_HIGH - 18.0, elevatorEvent, 0.0);
                    sm.waitForSingleEvent(elevatorEvent, State.THROW_CUBE, 2.0);
=======
                    sm.waitForSingleEvent(elevatorEvent, State.THROW_CUBE, 0.3);
>>>>>>> f3a5c527
                    break;

                case THROW_CUBE:
                    robot.cubePickup.deployPickup();
                    robot.cubePickup.dropCube(RobotInfo.CUBE_PICKUP_DROP_POWER);
                    timer.set(RobotInfo.DROP_CUBE_TIMEOUT, event);
                    sm.waitForSingleEvent(event, State.LOWER_ELEVATOR);
                    break;

                case LOWER_ELEVATOR:
                    robot.cubePickup.stopPickup();
                    robot.elevator.setPosition(RobotInfo.ELEVATOR_MIN_HEIGHT, event, 0.0);
                    sm.waitForSingleEvent(event, State.DONE);
                    break;

                case DONE:
                    done = true;
                    setSonarTriggerEnabled(false);
                    setRangingEnabled(false);
                    sm.stop();
                    robot.gyroTurnPidCtrl.setNoOscillation(false);
                    break;
            }
            robot.traceStateInfo(elapsedTime, state.toString());
        }
        return done;
    }
}<|MERGE_RESOLUTION|>--- conflicted
+++ resolved
@@ -318,12 +318,9 @@
 
                 case RAISE_ELEVATOR:
                     // Already started to raise elevator, so wait for it to complete
-<<<<<<< HEAD
                     robot.elevator.setPosition(RobotInfo.ELEVATOR_SCALE_HIGH - 18.0, elevatorEvent, 0.0);
                     sm.waitForSingleEvent(elevatorEvent, State.THROW_CUBE, 2.0);
-=======
-                    sm.waitForSingleEvent(elevatorEvent, State.THROW_CUBE, 0.3);
->>>>>>> f3a5c527
+//                    sm.waitForSingleEvent(elevatorEvent, State.THROW_CUBE, 0.3);
                     break;
 
                 case THROW_CUBE:
