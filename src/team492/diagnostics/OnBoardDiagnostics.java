--- conflicted
+++ resolved
@@ -16,88 +16,6 @@
 import team492.diagnostics.tests.PneumaticsNotPressurizingTest;
 import team492.diagnostics.tests.ElevatorLimitSwitchStuckTest;
 
-<<<<<<< HEAD
-public class OnBoardDiagnostics
-{
-
-    private List<DiagnosticsTest> tests;
-    private final Robot robot;
-
-    public OnBoardDiagnostics(Robot robot)
-    {
-        this.robot = robot;
-
-        tests = new ArrayList<>();
-        tests.add(new EncoderUnpluggedTest(robot.leftFrontWheel, "left front encoder"));
-        tests.add(new EncoderUnpluggedTest(robot.rightFrontWheel, "right front encoder"));
-        tests.add(new EncoderUnpluggedTest(robot.leftRearWheel, "left rear encoder"));
-        tests.add(new EncoderUnpluggedTest(robot.rightRearWheel, "right rear encoder"));
-
-        tests.add(new HighTalonErrorRateTest(robot.leftFrontWheel, "left front wheel motor"));
-        tests.add(new HighTalonErrorRateTest(robot.rightFrontWheel, "right front wheel motor"));
-        tests.add(new HighTalonErrorRateTest(robot.leftRearWheel, "left rear wheel motor"));
-        tests.add(new HighTalonErrorRateTest(robot.rightRearWheel, "right rear wheel motor"));
-        tests.add(new HighTalonErrorRateTest(robot.elevator.elevatorMotor, "elevator motor"));
-
-        if (robot.leftSonarArray != null || robot.leftSonarSensor != null)
-        {
-            tests.add(new UltrasonicUnpluggedTest(robot::getLeftSonarDistance, "left sonar"));
-        }
-
-        if (robot.rightSonarArray != null || robot.rightSonarSensor != null)
-        {
-            tests.add(new UltrasonicUnpluggedTest(robot::getRightSonarDistance, "right sonar"));
-        }
-
-        tests.add(new DigitalSensorUnchangedTest(robot.elevator.elevatorMotor::isLowerLimitSwitchActive,
-            "elevator lower limit switch"));
-
-        tests.add(new DigitalSensorUnchangedTest(robot.cubePickup::cubeInProximity, "grabber cube proximity sensor"));
-
-        tests.add(new ElevatorPositionUnchangedTest(robot.elevator));
-
-        if (robot.pixy != null)
-        {
-            tests.add(new PixyVisionTaskTerminatedTest(robot.pixy));
-        }
-
-        if (robot.gyro != null)
-        {
-            tests.add(new GyroNotConnectedTest(robot.gyro));
-        }
-    }
-
-    public void doPeriodicTests()
-    {
-        tests.forEach(DiagnosticsTest::test);
-    }
-
-    public void printDiagnostics()
-    {
-        boolean faults = false;
-
-        for (DiagnosticsTest test : tests)
-        {
-            TestResult result = test.getResult();
-
-            if (result.faultDetected())
-            {
-                faults = true;
-                final String message = "### Diagnostics: " + result.errorMessage();
-
-                DriverStation.reportError(message, false);
-                robot.tracer.traceInfo("Diagnostics", message);
-            }
-        }
-
-        if (!faults)
-        {
-            final String message = "### Diagnostics: No faults";
-            DriverStation.reportError("### Diagnostics: No faults", false);
-            robot.tracer.traceInfo("Diagnostics", message);
-        }
-    }
-=======
 public class OnBoardDiagnostics {
 	
 	private List<DiagnosticsTest> tests;
@@ -174,5 +92,4 @@
 			DriverStation.reportError("### Diagnostics: No faults", false);
 		}
 	}
->>>>>>> be18e508
 }