--- conflicted
+++ resolved
@@ -1,19 +1,6 @@
 # Frc2018FirstPowerUp
-<<<<<<< HEAD
-This is the branch to develop swerve drive. The testing and simulation will happen [here.](https://github.com/coolioasjulio/Frc2018FirstPowerUp/tree/SwerveDrive-Testing)
-
-To implement swerve drive, the TrcDriveBase has been completely restructured. Before, TrcDriveBase implemented everything, making it a hulking behemoth of a class. An absolute unit, that one. Simple collosal. That makes it pretty difficult to add more stuff to it, since it's huge and complicated.
-
-What this does is change the old TrcDriveBase to TrcCommonDriveBase (it implements the common drive methods + mecanum) and moves a lot of shared functionality to the new TrcDriveBase. This cuts almost 400 lines of code off. The new TrcDriveBase is an abstract class with the shared functionality. Since curve drive and arcade drive are built on tank drive, those are implemented in TrcDriveBase. Additionally, all method overloads are also implemented. (the optional parameters for all drive modes) Also, support for all the other stuff like MotorPowerMapper, GyroAssist, etc. At minimum, a drive base class extending TrcDriveBase must implement TankDrive and a few other getter classes for the yPosition, heading, etc. Additionally, some stuff like GyroAssist and MotorPowerMapper will not be applied unless the drive methods explicitly use it.
-
-Then, the new swerve functionality is added to TrcSwerveDriveBase.
-
-Also, drivebases will implement `supportedDriveModes()`, which will tell users of that class what drive modes are supported by that implementation of TrcDriveBase. It's pretty nifty, if I may say so myself.
-=======
-
 This is a branch to test swerve drive. The development will happen on the branch called [SwerveDrive.](https://github.com/coolioasjulio/Frc2018FirstPowerUp/tree/SwerveDrive) This branch is dedicated to testing the implementation without using the robot. It will be kept up to date with the other branch as development continues.
 
 This branch has code to create mock motor controllers and gyros, and run a swerve drive object, printing status to the console. Additionally, I made a simulator in Unity3D, which uses RPC to communicate with the swerve implementation in this library. This simulator will allow you to actually drive the robot. It's cool. The simulation is [here.](https://github.com/coolioasjulio/FrcDrive)
 
-In order to run the simulation, run RPC.java FIRST. Then, start the unity scene, and it will connect.
->>>>>>> 22752aa2
+In order to run the simulation, run RPC.java FIRST. Then, start the unity scene, and it will connect.